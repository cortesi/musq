use std::future::Future;
use std::sync::Arc;
use std::sync::atomic::{AtomicUsize, Ordering};
use std::thread;

use tokio::sync::Mutex;
use tokio::sync::oneshot;

use either::Either;

use crate::{
    QueryResult, Row,
    error::{Error, Result},
    sqlite::{
        Arguments, Statement,
        connection::{ConnectionState, establish::EstablishParams, execute},
    },
    transaction::{
        begin_ansi_transaction_sql, commit_ansi_transaction_sql, rollback_ansi_transaction_sql,
    },
};

// Each SQLite connection has a dedicated thread. It's possible to create a worker pool for this,
// but given typical application usage patterns for SQLite, the simplicity of a single-threaded
// worker is preferred.

pub(crate) struct ConnectionWorker {
    command_tx: flume::Sender<Command>,
    /// Mutex for locking access to the database.
    pub(crate) shared: Arc<WorkerSharedState>,
    join_handle: Option<std::thread::JoinHandle<()>>,
}

pub(crate) struct WorkerSharedState {
    pub(crate) cached_statements_size: AtomicUsize,
    pub(crate) conn: Mutex<ConnectionState>,
}

enum Command {
    Prepare {
        query: Box<str>,
        tx: oneshot::Sender<Result<Statement>>,
    },
    Execute {
        query: Box<str>,
        arguments: Option<Arguments>,
        tx: flume::Sender<Result<Either<QueryResult, Row>>>,
    },
    Begin {
        tx: rendezvous_oneshot::Sender<Result<()>>,
    },
    Commit {
        tx: rendezvous_oneshot::Sender<Result<()>>,
    },
    Rollback {
        tx: Option<rendezvous_oneshot::Sender<Result<()>>>,
    },
<<<<<<< HEAD
    #[cfg(test)]
    ClearCache {
        tx: oneshot::Sender<()>,
    },
=======
>>>>>>> cc88173c
    Shutdown {
        tx: oneshot::Sender<Result<()>>,
    },
}

impl ConnectionWorker {
    pub(crate) async fn establish(params: EstablishParams) -> Result<Self> {
        let (establish_tx, establish_rx) = oneshot::channel();

        let join_handle = thread::Builder::new()
            .name(params.thread_name.clone())
            .spawn(move || {
                let (command_tx, command_rx) = flume::bounded(params.command_channel_size);

                let conn = match params.establish() {
                    Ok(conn) => conn,
                    Err(e) => {
                        establish_tx.send(Err(e)).ok();
                        return;
                    }
                };

                let shared = Arc::new(WorkerSharedState {
                    cached_statements_size: AtomicUsize::new(0),
                    // note: this mutex is used to synchronize access to the
                    // database from both the worker thread and async tasks.
                    // tokio's mutex is fair so we do not need any additional
                    // configuration here.
                    conn: Mutex::new(conn),
                });
                let mut conn = match shared.conn.try_lock() {
                    Ok(lock) => lock,
                    Err(e) => {
                        establish_tx.send(Err(e.into())).ok();
                        return;
                    }
                };

                if establish_tx
                    .send(Ok((command_tx, Arc::clone(&shared))))
                    .is_err()
                {
                    return;
                }

                // If COMMIT or ROLLBACK is processed but not acknowledged, there would be another
                // ROLLBACK sent when the `Transaction` drops. We need to ignore it otherwise we
                // would rollback an already completed transaction.
                let mut ignore_next_start_rollback = false;

                for cmd in command_rx {
                    match cmd {
                        Command::Prepare { query, tx } => {
                            tx.send(prepare(&mut conn, &query).inspect(|_prepared| {
                                update_cached_statements_size(
                                    &conn,
                                    &shared.cached_statements_size,
                                );
                            }))
                            .ok();
                        }
                        Command::Execute {
                            query,
                            arguments,
                            tx,
                        } => {
                            let iter = match execute::iter(&mut conn, &query, arguments)
                            {
                                Ok(iter) => iter,
                                Err(e) => {
                                    tx.send(Err(e)).ok();
                                    continue;
                                }
                            };

                            for res in iter {
                                if tx.send(res).is_err() {
                                    break;
                                }
                            }

                            update_cached_statements_size(&conn, &shared.cached_statements_size);
                        }
                        Command::Begin { tx } => {
                            let depth = conn.transaction_depth;
                            let res =
                                conn.handle
                                    .exec(begin_ansi_transaction_sql(depth))
                                    .map(|_| {
                                        conn.transaction_depth += 1;
                                    });
                            let res_ok = res.is_ok();

                            if tx.blocking_send(res).is_err() && res_ok {
                                // The BEGIN was processed but not acknowledged. This means no
                                // `Transaction` was created and so there is no way to commit /
                                // rollback this transaction. We need to roll it back
                                // immediately otherwise it would remain started forever.
                                if let Err(error) = conn
                                    .handle
                                    .exec(rollback_ansi_transaction_sql(depth + 1))
                                    .map(|_| {
                                        conn.transaction_depth -= 1;
                                    })
                                {
                                    // The rollback failed. To prevent leaving the connection
                                    // in an inconsistent state we shutdown this worker which
                                    // causes any subsequent operation on the connection to fail.
                                    tracing::error!(%error, "failed to rollback cancelled transaction");
                                    break;
                                }
                            }
                        }
                        Command::Commit { tx } => {
                            let depth = conn.transaction_depth;

                            let res = if depth > 0 {
                                conn.handle
                                    .exec(commit_ansi_transaction_sql(depth))
                                    .map(|_| {
                                        conn.transaction_depth -= 1;
                                    })
                            } else {
                                Ok(())
                            };
                            let res_ok = res.is_ok();

                            if tx.blocking_send(res).is_err() && res_ok {
                                // The COMMIT was processed but not acknowledged. This means that
                                // the `Transaction` doesn't know it was committed and will try to
                                // rollback on drop. We need to ignore that rollback.
                                ignore_next_start_rollback = true;
                            }
                        }
                        Command::Rollback { tx } => {
                            if ignore_next_start_rollback && tx.is_none() {
                                ignore_next_start_rollback = false;
                                continue;
                            }

                            let depth = conn.transaction_depth;

                            let res = if depth > 0 {
                                conn.handle
                                    .exec(rollback_ansi_transaction_sql(depth))
                                    .map(|_| {
                                        conn.transaction_depth -= 1;
                                    })
                            } else {
                                Ok(())
                            };

                            let res_ok = res.is_ok();

                            if let Some(tx) = tx && tx.blocking_send(res).is_err() && res_ok {
                                // The ROLLBACK was processed but not acknowledged. This means
                                // that the `Transaction` doesn't know it was rolled back and
                                // will try to rollback again on drop. We need to ignore that
                                // rollback.
                                ignore_next_start_rollback = true;
                            }
                        }
<<<<<<< HEAD
                        #[cfg(test)]
                        Command::ClearCache { tx } => {
                            conn.statements.clear();
                            update_cached_statements_size(&conn, &shared.cached_statements_size);
                            tx.send(()).ok();
                        }
=======
>>>>>>> cc88173c
                        Command::Shutdown { tx } => {
                            conn.statements.clear();
                            let res = conn.handle.close();

                            // drop the connection references before sending confirmation
                            // and ending the command loop
                            drop(conn);
                            drop(shared);
                            let _ = tx.send(res);
                            return;
                        }
                    }
                }
            })?;

        let (command_tx, shared) = establish_rx.await.map_err(|_| Error::WorkerCrashed)??;

        Ok(Self {
            command_tx,
            shared,
            join_handle: Some(join_handle),
        })
    }

    pub(crate) fn is_shutdown(&self) -> bool {
        self.join_handle.is_none()
    }

    pub(crate) async fn prepare(&mut self, query: &str) -> Result<Statement> {
        self.oneshot_cmd(|tx| Command::Prepare {
            query: query.into(),
            tx,
        })
        .await?
    }

    /// We take an owned string here - we immediatley copy it into the command anyway.
    pub(crate) async fn execute(
        &mut self,
        query: String,
        args: Option<Arguments>,
        chan_size: usize,
    ) -> Result<flume::Receiver<Result<Either<QueryResult, Row>>>> {
        let (tx, rx) = flume::bounded(chan_size);

        self.command_tx
            .send_async(Command::Execute {
                query: query.into(),
                arguments: args,
                tx,
            })
            .await
            .map_err(|_| Error::WorkerCrashed)?;

        Ok(rx)
    }

    pub(crate) async fn begin(&mut self) -> Result<()> {
        self.oneshot_cmd_with_ack(|tx| Command::Begin { tx })
            .await?
    }

    pub(crate) async fn commit(&mut self) -> Result<()> {
        self.oneshot_cmd_with_ack(|tx| Command::Commit { tx })
            .await?
    }

    pub(crate) async fn rollback(&mut self) -> Result<()> {
        self.oneshot_cmd_with_ack(|tx| Command::Rollback { tx: Some(tx) })
            .await?
    }

    pub(crate) fn start_rollback(&mut self) -> Result<()> {
        self.command_tx
            .send(Command::Rollback { tx: None })
            .map_err(|_| Error::WorkerCrashed)
    }

    async fn oneshot_cmd<F, T>(&mut self, command: F) -> Result<T>
    where
        F: FnOnce(oneshot::Sender<T>) -> Command,
    {
        let (tx, rx) = oneshot::channel();

        self.command_tx
            .send_async(command(tx))
            .await
            .map_err(|_| Error::WorkerCrashed)?;

        rx.await.map_err(|_| Error::WorkerCrashed)
    }

    async fn oneshot_cmd_with_ack<F, T>(&mut self, command: F) -> Result<T>
    where
        F: FnOnce(rendezvous_oneshot::Sender<T>) -> Command,
    {
        let (tx, rx) = rendezvous_oneshot::channel();

        self.command_tx
            .send_async(command(tx))
            .await
            .map_err(|_| Error::WorkerCrashed)?;

        rx.recv().await.map_err(|_| Error::WorkerCrashed)
    }

<<<<<<< HEAD
    #[cfg(test)]
    pub(crate) async fn clear_cache(&mut self) -> Result<()> {
        self.oneshot_cmd(|tx| Command::ClearCache { tx }).await
    }

=======
>>>>>>> cc88173c
    /// Send a command to the worker to shut down the processing thread.
    ///
    /// A `WorkerCrashed` error may be returned if the thread has already stopped.
    pub(crate) fn shutdown(&mut self) -> impl Future<Output = Result<()>> {
        let join_handle = self.join_handle.take();
        let (tx, rx) = oneshot::channel();

        let send_res = self
            .command_tx
            .send(Command::Shutdown { tx })
            .map_err(|_| Error::WorkerCrashed);

        async move {
            if let Err(e) = send_res {
                if let Some(handle) = join_handle {
                    let _ = handle.join();
                }
                return Err(e);
            }

            // wait for the response
            let res = rx.await.map_err(|_| Error::WorkerCrashed)?;
            res?;

            if let Some(handle) = join_handle {
                handle.join().map_err(|_| Error::WorkerCrashed)?;
            }

            Ok(())
        }
    }
}

fn prepare(conn: &mut ConnectionState, query: &str) -> Result<Statement> {
    // prepare statement object (or checkout from cache)
    let statement = conn.statements.get(query)?;

    let mut columns = None;

    while let Some(statement) = statement.prepare_next(&mut conn.handle)? {
        // the first non-empty statement is chosen as the statement we pull columns from
        if !statement.columns.is_empty() && columns.is_none() {
            columns = Some(Arc::clone(statement.columns));
        }
    }

    Ok(Statement {
        sql: query.to_string(),
        columns: columns.unwrap_or_default(),
    })
}

fn update_cached_statements_size(conn: &ConnectionState, size: &AtomicUsize) {
    size.store(conn.statements.len(), Ordering::Release);
}

// A oneshot channel where send completes only after the receiver receives the value.
mod rendezvous_oneshot {
    use super::oneshot;

    #[derive(Debug)]
    pub struct Canceled;

    pub fn channel<T>() -> (Sender<T>, Receiver<T>) {
        let (inner_tx, inner_rx) = oneshot::channel();
        (Sender { inner: inner_tx }, Receiver { inner: inner_rx })
    }

    pub struct Sender<T> {
        inner: oneshot::Sender<(T, oneshot::Sender<()>)>,
    }

    impl<T> Sender<T> {
        pub async fn send(self, value: T) -> std::result::Result<(), Canceled> {
            let (ack_tx, ack_rx) = oneshot::channel();
            self.inner.send((value, ack_tx)).map_err(|_| Canceled)?;
            ack_rx.await.map_err(|_| Canceled)?;
            Ok(())
        }

        pub fn blocking_send(self, value: T) -> std::result::Result<(), Canceled> {
            futures_executor::block_on(self.send(value))
        }
    }

    pub struct Receiver<T> {
        inner: oneshot::Receiver<(T, oneshot::Sender<()>)>,
    }

    impl<T> Receiver<T> {
        pub async fn recv(self) -> std::result::Result<T, Canceled> {
            let (value, ack_tx) = self.inner.await.map_err(|_| Canceled)?;
            ack_tx.send(()).map_err(|_| Canceled)?;
            Ok(value)
        }
    }
}<|MERGE_RESOLUTION|>--- conflicted
+++ resolved
@@ -55,13 +55,12 @@
     Rollback {
         tx: Option<rendezvous_oneshot::Sender<Result<()>>>,
     },
-<<<<<<< HEAD
+
     #[cfg(test)]
     ClearCache {
         tx: oneshot::Sender<()>,
     },
-=======
->>>>>>> cc88173c
+
     Shutdown {
         tx: oneshot::Sender<Result<()>>,
     },
@@ -224,15 +223,14 @@
                                 ignore_next_start_rollback = true;
                             }
                         }
-<<<<<<< HEAD
+
                         #[cfg(test)]
                         Command::ClearCache { tx } => {
                             conn.statements.clear();
                             update_cached_statements_size(&conn, &shared.cached_statements_size);
                             tx.send(()).ok();
                         }
-=======
->>>>>>> cc88173c
+
                         Command::Shutdown { tx } => {
                             conn.statements.clear();
                             let res = conn.handle.close();
@@ -339,14 +337,11 @@
         rx.recv().await.map_err(|_| Error::WorkerCrashed)
     }
 
-<<<<<<< HEAD
     #[cfg(test)]
     pub(crate) async fn clear_cache(&mut self) -> Result<()> {
         self.oneshot_cmd(|tx| Command::ClearCache { tx }).await
     }
 
-=======
->>>>>>> cc88173c
     /// Send a command to the worker to shut down the processing thread.
     ///
     /// A `WorkerCrashed` error may be returned if the thread has already stopped.
