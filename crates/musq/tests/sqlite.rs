--- conflicted
+++ resolved
@@ -468,13 +468,12 @@
 
         assert_eq!(i, val);
     }
-<<<<<<< HEAD
+
 
     // Cache can be cleared, but this is an internal detail so we simply
     // ensure queries continue to execute.
-=======
-    // Cache can be cleared.
->>>>>>> cc88173c
+
+
 
     // `Query` is not persistent if `.persistent(false)` is used
     // explicitly.
@@ -500,7 +499,6 @@
     let mut conn = pool.acquire().await?;
 
     // first query populates cache
-<<<<<<< HEAD
     let row = conn.fetch_one("SELECT 1 AS val").await?;
     let val: i32 = row.get_value("val").unwrap();
     assert_eq!(val, 1);
@@ -509,12 +507,7 @@
     let row = conn.fetch_one("SELECT 2 AS val").await?;
     let val: i32 = row.get_value("val").unwrap();
     assert_eq!(val, 2);
-=======
-    conn.fetch_one("SELECT 1 AS val").await?;
-
-    // second query should evict the first due to capacity of 1
-    conn.fetch_one("SELECT 2 AS val").await?;
->>>>>>> cc88173c
+
 
     Ok(())
 }
